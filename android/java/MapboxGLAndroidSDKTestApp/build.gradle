--- conflicted
+++ resolved
@@ -86,17 +86,6 @@
     compile(project(':MapboxGLAndroidSDK')) {
         transitive = true
     }
-<<<<<<< HEAD
-    compile 'com.android.support:support-annotations:22.2.0'
-    compile 'com.android.support:support-v4:22.2.0'
-    compile 'com.android.support:appcompat-v7:22.2.0'
-    compile 'com.mapzen.android:lost:1.0.0'
-
-    // Testing dependencies
-    androidTestCompile 'com.android.support.test:runner:0.3'
-    androidTestCompile 'com.android.support.test:rules:0.3'
-    androidTestCompile 'com.android.support.test.espresso:espresso-core:2.2'
-=======
     compile 'com.android.support:support-annotations:23.0.1'
     compile 'com.android.support:support-v4:23.0.1'
     compile 'com.android.support:appcompat-v7:23.0.1'
@@ -104,7 +93,11 @@
     compile('com.crashlytics.sdk.android:crashlytics:2.5.1@aar') {
         transitive = true;
     }
->>>>>>> 5ef70110
+
+    // Testing dependencies
+    androidTestCompile 'com.android.support.test:runner:0.3'
+    androidTestCompile 'com.android.support.test:rules:0.3'
+    androidTestCompile 'com.android.support.test.espresso:espresso-core:2.2'
 }
 
 checkstyle {
