#ifndef MBGL_MAP_MAP
#define MBGL_MAP_MAP

#include <mbgl/map/transform.hpp>
#include <mbgl/renderer/painter.hpp>
#include <mbgl/geometry/glyph_atlas.hpp>
#include <mbgl/geometry/sprite_atlas.hpp>
#include <mbgl/util/noncopyable.hpp>
#include <mbgl/util/time.hpp>
#include <mbgl/util/uv.hpp>
#include <mbgl/util/ptr.hpp>
#include <cstdint>
#include <atomic>
#include <iosfwd>
#include <set>
#include <vector>
#include <mutex>
#include <condition_variable>

namespace mbgl {

class GlyphStore;
class LayerDescription;
class Sprite;
class Style;
class StyleLayer;
class StyleLayerGroup;
class StyleSource;
class TexturePool;
class FileSource;
class View;

class Map : private util::noncopyable {
    typedef void (*stop_callback)(void *);

public:
    explicit Map(View &view);
    ~Map();

    // Start the map render thread. It is asynchronous.
    void start(bool start_paused = false);

    // Stop the map render thread. This call will block until the map rendering thread stopped.
    // The optional callback function will be invoked repeatedly until the map thread is stopped.
    // The callback function should wait until it is woken up again by view.notify(), otherwise
    // this will be a busy waiting loop. The optional data parameter will be passed to the callback
    // function.
    void stop(stop_callback cb = nullptr, void *data = nullptr);

    // Pauses the render thread. The render thread will stop running but will not be terminated and will not lose state until resumed.
    void pause(bool wait_for_pause = false);

    // Resumes a paused render thread
    void resume();

    // Runs the map event loop. ONLY run this function when you want to get render a single frame
    // with this map object. It will *not* spawn a separate thread and instead block until the
    // frame is completely rendered.
    void run();

    // Triggers a lazy rerender: only performs a render when the map is not clean.
    void rerender();

    // Forces a map update: always triggers a rerender.
    void update();

    // Triggers a cleanup that releases resources.
    void cleanup();

    // Releases resources immediately
    void terminate();

    // Controls buffer swapping.
    bool needsSwap();
    void swapped();

    // Size
    void resize(uint16_t width, uint16_t height, float ratio = 1);
    void resize(uint16_t width, uint16_t height, float ratio, uint16_t fb_width, uint16_t fb_height);

    // Styling
    void setAppliedClasses(const std::vector<std::string> &classes);
    void toggleClass(const std::string &name);
    const std::vector<std::string> &getAppliedClasses() const;
<<<<<<< HEAD
    void setDefaultTransitionDuration(uint64_t duration_milliseconds = 0);
    uint64_t getDefaultTransitionDuration();
=======
    void setDefaultTransitionDuration(uint64_t milliseconds = 0);
>>>>>>> 50669307
    void setStyleURL(const std::string &url);
    void setStyleJSON(std::string newStyleJSON, const std::string &base = "");
    std::string getStyleJSON() const;
    void setAccessToken(std::string accessToken);
    std::string getAccessToken() const;

    // Transition
    void cancelTransitions();

    // Position
    void moveBy(double dx, double dy, double duration = 0);
    void setLonLat(double lon, double lat, double duration = 0);
    void getLonLat(double &lon, double &lat) const;
    void startPanning();
    void stopPanning();
    void resetPosition();

    // Scale
    void scaleBy(double ds, double cx = -1, double cy = -1, double duration = 0);
    void setScale(double scale, double cx = -1, double cy = -1, double duration = 0);
    double getScale() const;
    void setZoom(double zoom, double duration = 0);
    double getZoom() const;
    void setLonLatZoom(double lon, double lat, double zoom, double duration = 0);
    void getLonLatZoom(double &lon, double &lat, double &zoom) const;
    void resetZoom();
    void startScaling();
    void stopScaling();
    double getMinZoom() const;
    double getMaxZoom() const;

    // Rotation
    void rotateBy(double sx, double sy, double ex, double ey, double duration = 0);
    void setBearing(double degrees, double duration = 0);
    void setBearing(double degrees, double cx, double cy);
    double getBearing() const;
    void resetNorth();
    void startRotating();
    void stopRotating();

    // Debug
    void setDebug(bool value);
    void toggleDebug();
    bool getDebug() const;

    // Call this when the network reachability changed.
    void setReachability(bool status);

    inline const TransformState &getState() const { return state; }
    inline timestamp getTime() const { return animationTime; }

private:
    util::ptr<Sprite> getSprite();
    uv::worker& getWorker();

    // Checks if render thread needs to pause
    void check_for_pause();

    // Setup
    void setup();

    void updateTiles();
    void updateSources();
    void updateSources(const util::ptr<StyleLayerGroup> &group);

    // Prepares a map render by updating the tiles we need for the current view, as well as updating
    // the stylesheet.
    void prepare();

    // Unconditionally performs a render with the current map state.
    void render();

    bool async = false;
    std::unique_ptr<uv::loop> loop;
    std::unique_ptr<uv::worker> workers;
    std::unique_ptr<uv::thread> thread;
    std::unique_ptr<uv::async> asyncTerminate;
    std::unique_ptr<uv::async> asyncRender;
    std::unique_ptr<uv::async> asyncCleanup;

    bool terminating = false;
    bool pausing = false;
    bool is_paused = false;
    std::mutex mutex_run;
    std::condition_variable cond_run;
    std::mutex mutex_pause;
    std::condition_variable cond_pause;

    // If cleared, the next time the render thread attempts to render the map, it will *actually*
    // render the map.
    std::atomic_flag isClean = ATOMIC_FLAG_INIT;

    // If this flag is cleared, the current back buffer is ready for being swapped with the front
    // buffer (i.e. it has rendered data).
    std::atomic_flag isSwapped = ATOMIC_FLAG_INIT;

    // This is cleared once the current front buffer has been presented and the back buffer is
    // ready for rendering.
    std::atomic_flag isRendered = ATOMIC_FLAG_INIT;

    // Stores whether the map thread has been stopped already.
    std::atomic_bool isStopped;

    View &view;

#ifndef NDEBUG
    const unsigned long mainThread;
    unsigned long mapThread = -1;
#endif

    Transform transform;
    TransformState state;

    util::ptr<FileSource> fileSource;

    util::ptr<Style> style;
    GlyphAtlas glyphAtlas;
    util::ptr<GlyphStore> glyphStore;
    SpriteAtlas spriteAtlas;
    util::ptr<Sprite> sprite;
    util::ptr<TexturePool> texturePool;

    Painter painter;

    std::string styleURL;
    std::string styleJSON = "";
    std::string accessToken = "";

    std::atomic_uint_fast64_t defaultTransitionDuration;

    util::ptr<std::vector<std::string>> appliedClasses;
    std::mutex appliedClassesMutex;

    bool debug = false;
    timestamp animationTime = 0;

    std::set<util::ptr<StyleSource>> activeSources;
};

}

#endif<|MERGE_RESOLUTION|>--- conflicted
+++ resolved
@@ -82,12 +82,8 @@
     void setAppliedClasses(const std::vector<std::string> &classes);
     void toggleClass(const std::string &name);
     const std::vector<std::string> &getAppliedClasses() const;
-<<<<<<< HEAD
-    void setDefaultTransitionDuration(uint64_t duration_milliseconds = 0);
+    void setDefaultTransitionDuration(uint64_t milliseconds = 0);
     uint64_t getDefaultTransitionDuration();
-=======
-    void setDefaultTransitionDuration(uint64_t milliseconds = 0);
->>>>>>> 50669307
     void setStyleURL(const std::string &url);
     void setStyleJSON(std::string newStyleJSON, const std::string &base = "");
     std::string getStyleJSON() const;
