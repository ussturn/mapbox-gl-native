#include <mbgl/test/util.hpp>
#include <mbgl/util/feature.hpp>
#include <mbgl/util/geometry.hpp>
#include <mbgl/test/stub_geometry_tile_feature.hpp>

#include <mbgl/style/filter.hpp>
#include <mbgl/style/filter_evaluator.hpp>
#include <mbgl/style/conversion/json.hpp>
#include <mbgl/style/conversion/filter.hpp>

using namespace mbgl;
using namespace mbgl::style;

<<<<<<< HEAD
bool filter(const char * json, const PropertyMap& featureProperties = {{}}, optional<FeatureIdentifier> featureId = {}, FeatureType featureType = FeatureType::Point, GeometryCollection featureGeometry = {}) {
=======
bool filter(const char * json,
            const PropertyMap& featureProperties = {{}},
            optional<FeatureIdentifier> featureId = {},
            FeatureType featureType = FeatureType::Point,
            GeometryCollection featureGeometry = {},
            float zoom = 0.0f) {
>>>>>>> a45670cf
    conversion::Error error;
    optional<Filter> filter = conversion::convertJSON<Filter>(json, error);
    EXPECT_TRUE(bool(filter));
    EXPECT_EQ(error.message, "");
    
    StubGeometryTileFeature feature { featureId, featureType, featureGeometry, featureProperties };
<<<<<<< HEAD
    expression::EvaluationContext context = { &feature };
=======
    expression::EvaluationContext context = { zoom, &feature };
>>>>>>> a45670cf
    
    return (*filter)(context);
}

TEST(Filter, EqualsString) {
    auto f = R"(["==", "foo", "bar"])";
    ASSERT_TRUE(filter(f, {{ "foo", std::string("bar") }}));
    ASSERT_FALSE(filter(f, {{ "foo", std::string("baz") }}));
}

TEST(Filter, EqualsNumber) {
    auto f = R"(["==", "foo", 0])";
    ASSERT_TRUE(filter(f, {{ "foo", int64_t(0) }}));
    ASSERT_TRUE(filter(f, {{ "foo", uint64_t(0) }}));
    ASSERT_TRUE(filter(f, {{ "foo", double(0) }}));
    ASSERT_FALSE(filter(f, {{ "foo", int64_t(1) }}));
    ASSERT_FALSE(filter(f, {{ "foo", uint64_t(1) }}));
    ASSERT_FALSE(filter(f, {{ "foo", double(1) }}));
    ASSERT_FALSE(filter(f, {{ "foo", std::string("0") }}));
    ASSERT_FALSE(filter(f, {{ "foo", false }}));
    ASSERT_FALSE(filter(f, {{ "foo", true }}));
    ASSERT_FALSE(filter(f, {{ "foo", mapbox::geometry::null_value }}));
    ASSERT_FALSE(filter(f, {{}}));
}

TEST(Filter, EqualsType) {
    auto f = R"(["==", "$type", "LineString"])";
    ASSERT_FALSE(filter(f, {{}}, {}, FeatureType::Point, {}));
    ASSERT_TRUE(filter(f, {{}}, {}, FeatureType::LineString, {}));
}

TEST(Filter, InType) {
    auto f = R"(["in", "$type", "LineString", "Polygon"])";
    ASSERT_FALSE(filter(f, {{}}, {}, FeatureType::Point));
    ASSERT_TRUE(filter(f, {{}}, {}, FeatureType::LineString));
    ASSERT_TRUE(filter(f, {{}}, {}, FeatureType::Polygon));
}

TEST(Filter, Any) {
    ASSERT_FALSE(filter("[\"any\"]"));
    ASSERT_TRUE(filter("[\"any\", [\"==\", \"foo\", 1]]", {{ std::string("foo"), int64_t(1) }}));
    ASSERT_FALSE(filter("[\"any\", [\"==\", \"foo\", 0]]", {{ std::string("foo"), int64_t(1) }}));
    ASSERT_TRUE(filter("[\"any\", [\"==\", \"foo\", 0], [\"==\", \"foo\", 1]]", {{ std::string("foo"), int64_t(1) }}));
}

TEST(Filter, All) {
    ASSERT_TRUE(filter("[\"all\"]", {{}}));
    ASSERT_TRUE(filter("[\"all\", [\"==\", \"foo\", 1]]", {{ std::string("foo"), int64_t(1) }}));
    ASSERT_FALSE(filter("[\"all\", [\"==\", \"foo\", 0]]", {{ std::string("foo"), int64_t(1) }}));
    ASSERT_FALSE(filter("[\"all\", [\"==\", \"foo\", 0], [\"==\", \"foo\", 1]]", {{ std::string("foo"), int64_t(1) }}));
}

TEST(Filter, None) {
    ASSERT_TRUE(filter("[\"none\"]"));
    ASSERT_FALSE(filter("[\"none\", [\"==\", \"foo\", 1]]", {{ std::string("foo"), int64_t(1) }}));
    ASSERT_TRUE(filter("[\"none\", [\"==\", \"foo\", 0]]", {{ std::string("foo"), int64_t(1) }}));
    ASSERT_FALSE(filter("[\"none\", [\"==\", \"foo\", 0], [\"==\", \"foo\", 1]]", {{ std::string("foo"), int64_t(1) }}));
}

TEST(Filter, Has) {
    ASSERT_TRUE(filter("[\"has\", \"foo\"]", {{ std::string("foo"), int64_t(1) }}));
    ASSERT_TRUE(filter("[\"has\", \"foo\"]", {{ std::string("foo"), int64_t(0) }}));
    ASSERT_TRUE(filter("[\"has\", \"foo\"]", {{ std::string("foo"), false }}));
    ASSERT_FALSE(filter("[\"has\", \"foo\"]"));
}

TEST(Filter, NotHas) {
    ASSERT_FALSE(filter("[\"!has\", \"foo\"]", {{ std::string("foo"), int64_t(1) }}));
    ASSERT_FALSE(filter("[\"!has\", \"foo\"]", {{ std::string("foo"), int64_t(0) }}));
    ASSERT_FALSE(filter("[\"!has\", \"foo\"]", {{ std::string("foo"), false }}));
    ASSERT_TRUE(filter("[\"!has\", \"foo\"]"));
}

TEST(Filter, ID) {
    FeatureIdentifier id1 { uint64_t{ 1234 } };
    ASSERT_TRUE(filter("[\"==\", \"$id\", 1234]", {{}}, id1));
    ASSERT_FALSE(filter("[\"==\", \"$id\", \"1234\"]", {{}}, id1));
    
    ASSERT_FALSE(filter("[\"==\", \"$id\", 1234]", {{ "id", uint64_t(1234) }}));
}
<<<<<<< HEAD

TEST(Filter, Expression) {
    ASSERT_TRUE(filter("[\"==\", [\"+\", 1, 1], 2]"));
    ASSERT_FALSE(filter("[\"==\", [\"+\", 1, 1], 4]"));
}

TEST(Filter, PropertyExpression) {
    ASSERT_TRUE(filter("[\"==\", [\"get\", \"two\"], 2]", {{"two", int64_t(2)}}));
    ASSERT_FALSE(filter("[\"==\", [\"get\", \"two\"], 4]", {{"two", int64_t(2)}}));
=======

TEST(Filter, Expression) {
    ASSERT_TRUE(filter("[\"==\", [\"+\", 1, 1], 2]"));
    ASSERT_FALSE(filter("[\"==\", [\"+\", 1, 1], 4]"));
}

TEST(Filter, PropertyExpression) {
    ASSERT_TRUE(filter("[\"==\", [\"get\", \"two\"], 2]", {{"two", int64_t(2)}}));
    ASSERT_FALSE(filter("[\"==\", [\"get\", \"two\"], 4]", {{"two", int64_t(2)}}));
}

TEST(Filter, ZoomExpressionNested) {
    ASSERT_TRUE(filter(R"(["==", ["get", "two"], ["zoom"]])", {{"two", int64_t(2)}}, {}, FeatureType::Point, {}, 2.0f));
    ASSERT_FALSE(filter(R"(["==", ["get", "two"], ["+", ["zoom"], 1]])", {{"two", int64_t(2)}}, {}, FeatureType::Point, {}, 2.0f));
>>>>>>> a45670cf
}<|MERGE_RESOLUTION|>--- conflicted
+++ resolved
@@ -11,27 +11,19 @@
 using namespace mbgl;
 using namespace mbgl::style;
 
-<<<<<<< HEAD
-bool filter(const char * json, const PropertyMap& featureProperties = {{}}, optional<FeatureIdentifier> featureId = {}, FeatureType featureType = FeatureType::Point, GeometryCollection featureGeometry = {}) {
-=======
 bool filter(const char * json,
             const PropertyMap& featureProperties = {{}},
             optional<FeatureIdentifier> featureId = {},
             FeatureType featureType = FeatureType::Point,
             GeometryCollection featureGeometry = {},
             float zoom = 0.0f) {
->>>>>>> a45670cf
     conversion::Error error;
     optional<Filter> filter = conversion::convertJSON<Filter>(json, error);
     EXPECT_TRUE(bool(filter));
     EXPECT_EQ(error.message, "");
     
     StubGeometryTileFeature feature { featureId, featureType, featureGeometry, featureProperties };
-<<<<<<< HEAD
-    expression::EvaluationContext context = { &feature };
-=======
     expression::EvaluationContext context = { zoom, &feature };
->>>>>>> a45670cf
     
     return (*filter)(context);
 }
@@ -112,17 +104,6 @@
     
     ASSERT_FALSE(filter("[\"==\", \"$id\", 1234]", {{ "id", uint64_t(1234) }}));
 }
-<<<<<<< HEAD
-
-TEST(Filter, Expression) {
-    ASSERT_TRUE(filter("[\"==\", [\"+\", 1, 1], 2]"));
-    ASSERT_FALSE(filter("[\"==\", [\"+\", 1, 1], 4]"));
-}
-
-TEST(Filter, PropertyExpression) {
-    ASSERT_TRUE(filter("[\"==\", [\"get\", \"two\"], 2]", {{"two", int64_t(2)}}));
-    ASSERT_FALSE(filter("[\"==\", [\"get\", \"two\"], 4]", {{"two", int64_t(2)}}));
-=======
 
 TEST(Filter, Expression) {
     ASSERT_TRUE(filter("[\"==\", [\"+\", 1, 1], 2]"));
@@ -137,5 +118,4 @@
 TEST(Filter, ZoomExpressionNested) {
     ASSERT_TRUE(filter(R"(["==", ["get", "two"], ["zoom"]])", {{"two", int64_t(2)}}, {}, FeatureType::Point, {}, 2.0f));
     ASSERT_FALSE(filter(R"(["==", ["get", "two"], ["+", ["zoom"], 1]])", {{"two", int64_t(2)}}, {}, FeatureType::Point, {}, 2.0f));
->>>>>>> a45670cf
 }