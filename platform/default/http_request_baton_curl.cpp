--- conflicted
+++ resolved
@@ -596,22 +596,14 @@
 
 // This function must be run from the main thread (== where the HTTPRequestBaton was created)
 void HTTPRequestBaton::start(const util::ptr<HTTPRequestBaton> &ptr) {
-<<<<<<< HEAD
-    assert(uv_thread_self() == ptr->threadId);
-=======
-    assert(std::this_thread::get_id() == ptr->thread_id);
->>>>>>> 57249ca3
+    assert(std::this_thread::get_id() == ptr->threadId);
     uv_once(&once, create_thread);
     uv_messenger_send(&start_messenger, new util::ptr<HTTPRequestBaton>(ptr));
 }
 
 // This function must be run from the main thread (== where the HTTPRequestBaton was created)
 void HTTPRequestBaton::stop(const util::ptr<HTTPRequestBaton> &ptr) {
-<<<<<<< HEAD
-    assert(uv_thread_self() == ptr->threadId);
-=======
-    assert(std::this_thread::get_id() == ptr->thread_id);
->>>>>>> 57249ca3
+    assert(std::this_thread::get_id() == ptr->threadId);
     uv_once(&once, create_thread);
     uv_messenger_send(&stop_messenger, new util::ptr<HTTPRequestBaton>(ptr));
 }
