package com.mapbox.mapboxsdk.testapp.activity.camera;

import android.content.Context;
import android.content.DialogInterface;
import android.os.Bundle;
import android.support.annotation.IdRes;
import android.support.annotation.NonNull;
import android.support.design.widget.FloatingActionButton;
import android.support.v4.content.ContextCompat;
import android.support.v7.app.AlertDialog;
import android.support.v7.app.AppCompatActivity;
import android.view.LayoutInflater;
import android.view.View;
import android.widget.SeekBar;
import android.widget.TextView;

import com.mapbox.mapboxsdk.camera.CameraPosition;
import com.mapbox.mapboxsdk.camera.CameraUpdateFactory;
import com.mapbox.mapboxsdk.geometry.LatLng;
import com.mapbox.mapboxsdk.maps.MapView;
import com.mapbox.mapboxsdk.maps.MapboxMap;
import com.mapbox.mapboxsdk.maps.OnMapReadyCallback;
import com.mapbox.mapboxsdk.testapp.R;

import timber.log.Timber;

public class CameraPositionActivity extends AppCompatActivity implements OnMapReadyCallback {

  private MapView mapView;
  private MapboxMap mapboxMap;
  private FloatingActionButton fab;

  @Override
  protected void onCreate(Bundle savedInstanceState) {
    super.onCreate(savedInstanceState);
    setContentView(R.layout.activity_camera_position);

    mapView = (MapView) findViewById(R.id.mapView);
    mapView.onCreate(savedInstanceState);
    mapView.getMapAsync(this);
  }

  @Override
  public void onMapReady(@NonNull final MapboxMap map) {
    mapboxMap = map;

    mapboxMap.setOnCameraIdleListener(new MapboxMap.OnCameraIdleListener() {
      @Override
      public void onCameraIdle() {
        Timber.e("OnCameraIdle");
<<<<<<< HEAD
=======
        fab.setColorFilter(ContextCompat.getColor(CameraPositionActivity.this, android.R.color.holo_green_dark));
>>>>>>> d2d8a575
      }
    });

    mapboxMap.setOnCameraMoveCancelListener(new MapboxMap.OnCameraMoveCanceledListener() {
      @Override
      public void onCameraMoveCanceled() {
        Timber.e("OnCameraMoveCanceled");
      }
    });

    mapboxMap.setOnCameraMoveListener(new MapboxMap.OnCameraMoveListener() {
      @Override
      public void onCameraMove() {
        Timber.e("OnCameraMove");
<<<<<<< HEAD
=======
        fab.setColorFilter(ContextCompat.getColor(CameraPositionActivity.this, android.R.color.holo_orange_dark));
>>>>>>> d2d8a575
      }
    });

    mapboxMap.setOnCameraMoveStartedistener(new MapboxMap.OnCameraMoveStartedListener() {

      private final String[] REASONS = {"REASON_API_GESTURE", "REASON_DEVELOPER_ANIMATION", "REASON_API_ANIMATION"};

      @Override
      public void onCameraMoveStarted(int reason) {
        // reason ranges from 1 <-> 3
<<<<<<< HEAD
=======
        fab.setColorFilter(ContextCompat.getColor(CameraPositionActivity.this, android.R.color.holo_red_dark));
>>>>>>> d2d8a575
        Timber.e("OnCameraMoveStarted: %s", REASONS[reason - 1]);
      }
    });

    // add a listener to FAB
    fab = (FloatingActionButton) findViewById(R.id.fab);
    fab.setColorFilter(ContextCompat.getColor(CameraPositionActivity.this, R.color.primary));
    fab.setOnClickListener(new View.OnClickListener() {
      @Override
      public void onClick(View view) {
        Context context = view.getContext();
        final View dialogContent = LayoutInflater.from(context).inflate(R.layout.dialog_camera_position, null);
        AlertDialog.Builder builder = new AlertDialog.Builder(
          context, com.mapbox.mapboxsdk.R.style.mapbox_AlertDialogStyle);
        builder.setTitle(R.string.dialog_camera_position);
        builder.setView(onInflateDialogContent(dialogContent));
        builder.setPositiveButton("Animate", new DialogInterface.OnClickListener() {
          @Override
          public void onClick(DialogInterface dialog, int which) {
            double latitude = Double.parseDouble(
              ((TextView) dialogContent.findViewById(R.id.value_lat)).getText().toString());
            double longitude = Double.parseDouble(
              ((TextView) dialogContent.findViewById(R.id.value_lon)).getText().toString());
            double zoom = Double.parseDouble(
              ((TextView) dialogContent.findViewById(R.id.value_zoom)).getText().toString());
            double bearing = Double.parseDouble(
              ((TextView) dialogContent.findViewById(R.id.value_bearing)).getText().toString());
            double tilt = Double.parseDouble(
              ((TextView) dialogContent.findViewById(R.id.value_tilt)).getText().toString());

            CameraPosition cameraPosition = new CameraPosition.Builder()
              .target(new LatLng(latitude, longitude))
              .zoom(zoom)
              .bearing(bearing)
              .tilt(tilt)
              .build();

            mapboxMap.animateCamera(CameraUpdateFactory.newCameraPosition(cameraPosition), 5000,
              new MapboxMap.CancelableCallback() {
                @Override
                public void onCancel() {
                  Timber.v("OnCancel called");
                }

                @Override
                public void onFinish() {
                  Timber.v("OnFinish called");
                }
              });
            Timber.v(cameraPosition.toString());
          }
        });
        builder.setNegativeButton("Cancel", null);
        builder.setCancelable(false);
        builder.show();
      }
    });
  }

  @Override
  protected void onStart() {
    super.onStart();
    mapView.onStart();
  }

  @Override
  protected void onResume() {
    super.onResume();
    mapView.onResume();
  }

  @Override
  protected void onPause() {
    super.onPause();
    mapView.onPause();
  }

  @Override
  protected void onStop() {
    super.onStop();
    mapView.onStop();
  }

  @Override
  protected void onDestroy() {
    super.onDestroy();
    mapView.onDestroy();
  }

  @Override
  protected void onSaveInstanceState(Bundle outState) {
    super.onSaveInstanceState(outState);
    mapView.onSaveInstanceState(outState);
  }

  private View onInflateDialogContent(View view) {
    linkTextView(view, R.id.value_lat, R.id.seekbar_lat, new LatLngChangeListener(), 180 + 38);
    linkTextView(view, R.id.value_lon, R.id.seekbar_lon, new LatLngChangeListener(), 180 - 77);
    linkTextView(view, R.id.value_zoom, R.id.seekbar_zoom, new ValueChangeListener(), 6);
    linkTextView(view, R.id.value_bearing, R.id.seekbar_bearing, new ValueChangeListener(), 90);
    linkTextView(view, R.id.value_tilt, R.id.seekbar_tilt, new ValueChangeListener(), 40);
    return view;
  }

  private void linkTextView(
    View view, @IdRes int textViewRes, @IdRes int seekBarRes, ValueChangeListener listener, int defaultValue) {
    final TextView value = (TextView) view.findViewById(textViewRes);
    SeekBar seekBar = (SeekBar) view.findViewById(seekBarRes);
    listener.setLinkedValueView(value);
    seekBar.setOnSeekBarChangeListener(listener);
    seekBar.setProgress(defaultValue);
  }

  private class ValueChangeListener implements SeekBar.OnSeekBarChangeListener {

    protected TextView textView;

    public void setLinkedValueView(TextView textView) {
      this.textView = textView;
    }

    @Override
    public void onStartTrackingTouch(SeekBar seekBar) {

    }

    @Override
    public void onStopTrackingTouch(SeekBar seekBar) {

    }

    @Override
    public void onProgressChanged(SeekBar seekBar, int progress, boolean fromUser) {
      textView.setText(String.valueOf(progress));
    }
  }

  private class LatLngChangeListener extends ValueChangeListener {

    @Override
    public void onProgressChanged(SeekBar seekBar, int progress, boolean fromUser) {
      super.onProgressChanged(seekBar, progress - 180, fromUser);
    }
  }
}<|MERGE_RESOLUTION|>--- conflicted
+++ resolved
@@ -48,10 +48,7 @@
       @Override
       public void onCameraIdle() {
         Timber.e("OnCameraIdle");
-<<<<<<< HEAD
-=======
         fab.setColorFilter(ContextCompat.getColor(CameraPositionActivity.this, android.R.color.holo_green_dark));
->>>>>>> d2d8a575
       }
     });
 
@@ -66,10 +63,7 @@
       @Override
       public void onCameraMove() {
         Timber.e("OnCameraMove");
-<<<<<<< HEAD
-=======
         fab.setColorFilter(ContextCompat.getColor(CameraPositionActivity.this, android.R.color.holo_orange_dark));
->>>>>>> d2d8a575
       }
     });
 
@@ -80,10 +74,7 @@
       @Override
       public void onCameraMoveStarted(int reason) {
         // reason ranges from 1 <-> 3
-<<<<<<< HEAD
-=======
         fab.setColorFilter(ContextCompat.getColor(CameraPositionActivity.this, android.R.color.holo_red_dark));
->>>>>>> d2d8a575
         Timber.e("OnCameraMoveStarted: %s", REASONS[reason - 1]);
       }
     });
