package com.mapbox.mapboxsdk.geometry;

import android.os.Parcel;
import android.os.Parcelable;
import android.support.annotation.FloatRange;
import android.support.annotation.NonNull;
import android.support.annotation.Nullable;

import com.mapbox.mapboxsdk.constants.GeometryConstants;
import com.mapbox.mapboxsdk.exceptions.InvalidLatLngBoundsException;

import java.util.ArrayList;
import java.util.List;

/**
 * A geographical area representing a latitude/longitude aligned rectangle.
 * <p>
 * This class does not wrap values to the world bounds.
 * </p>
 */
public class LatLngBounds implements Parcelable {

  private final double latitudeNorth;
  private final double latitudeSouth;
  private final double longitudeEast;
  private final double longitudeWest;

  /**
   * Construct a new LatLngBounds based on its corners, given in NESW
   * order.
   *
   * If eastern longitude is smaller than the western one, bounds will include antimeridian.
   * For example, if the NE point is (10, -170) and the SW point is (-10, 170), then bounds will span over 20 degrees
   * and cross the antimeridian.
   *
   * @param northLatitude Northern Latitude
   * @param eastLongitude Eastern Longitude
   * @param southLatitude Southern Latitude
   * @param westLongitude Western Longitude
   */
  LatLngBounds(final double northLatitude, final double eastLongitude, final double southLatitude,
               final double westLongitude) {
    this.latitudeNorth = northLatitude;
    this.longitudeEast = eastLongitude;
    this.latitudeSouth = southLatitude;
    this.longitudeWest = westLongitude;
  }

  /**
   * Returns the world bounds.
   *
   * @return the bounds representing the world
   */
  public static LatLngBounds world() {
    return LatLngBounds.from(
      GeometryConstants.MAX_LATITUDE, GeometryConstants.MAX_LONGITUDE,
      GeometryConstants.MIN_LATITUDE, GeometryConstants.MIN_LONGITUDE);
  }

  /**
   * Calculates the centerpoint of this LatLngBounds by simple interpolation and returns
   * it as a point. This is a non-geodesic calculation which is not the geographic center.
   *
   * @return LatLng center of this LatLngBounds
   */
  public LatLng getCenter() {
    double latCenter = (this.latitudeNorth + this.latitudeSouth) / 2.0;
    double longCenter;

<<<<<<< HEAD
    if (this.longitudeEast > this.longitudeWest) {
=======
    if (this.longitudeEast >= this.longitudeWest) {
>>>>>>> a45670cf
      longCenter = (this.longitudeEast + this.longitudeWest) / 2;
    } else {
      double halfSpan = (GeometryConstants.LONGITUDE_SPAN + this.longitudeEast - this.longitudeWest) / 2.0;
      longCenter = this.longitudeWest + halfSpan;
      if (longCenter >= GeometryConstants.MAX_LONGITUDE) {
        longCenter = this.longitudeEast - halfSpan;
      }
      return new LatLng(latCenter, longCenter);
    }

    return new LatLng(latCenter, longCenter);
  }

  /**
   * Get the north latitude value of this bounds.
   *
   * @return double latitude value for north
   */
  public double getLatNorth() {
    return this.latitudeNorth;
  }

  /**
   * Get the south latitude value of this bounds.
   *
   * @return double latitude value for south
   */
  public double getLatSouth() {
    return this.latitudeSouth;
  }

  /**
   * Get the east longitude value of this bounds.
   *
   * @return double longitude value for east
   */
  public double getLonEast() {
    return this.longitudeEast;
  }

  /**
   * Get the west longitude value of this bounds.
   *
   * @return double longitude value for west
   */
  public double getLonWest() {
    return this.longitudeWest;
  }

  /**
   * Get the latitude-longitude pair of the south west corner of this bounds.
   *
   * @return LatLng of the south west corner
   */
  public LatLng getSouthWest() {
    return new LatLng(latitudeSouth, longitudeWest);
  }

  /**
   * Get the latitude-longitude paur if the north east corner of this bounds.
   *
   * @return LatLng of the north east corner
   */
  public LatLng getNorthEast() {
    return new LatLng(latitudeNorth, longitudeEast);
  }

  /**
   * Get the latitude-longitude pair of the south east corner of this bounds.
   *
   * @return LatLng of the south east corner
   */
  public LatLng getSouthEast() {
    return new LatLng(latitudeSouth, longitudeEast);
  }

  /**
   * Get the latitude-longitude pair of the north west corner of this bounds.
   *
   * @return LatLng of the north west corner
   */
  public LatLng getNorthWest() {
    return new LatLng(latitudeNorth, longitudeWest);
  }

  /**
   * Get the area spanned by this LatLngBounds
   *
   * @return LatLngSpan area
   */
  public LatLngSpan getSpan() {
    return new LatLngSpan(getLatitudeSpan(), getLongitudeSpan());
  }

  /**
   * Get the absolute distance, in degrees, between the north and
   * south boundaries of this LatLngBounds
   *
   * @return Span distance
   */
  public double getLatitudeSpan() {
    return Math.abs(this.latitudeNorth - this.latitudeSouth);
  }

  /**
   * Get the absolute distance, in degrees, between the west and
   * east boundaries of this LatLngBounds
   *
   * @return Span distance
   */
  public double getLongitudeSpan() {
    double longSpan = Math.abs(this.longitudeEast - this.longitudeWest);
<<<<<<< HEAD
    if (this.longitudeEast > this.longitudeWest) {
=======
    if (this.longitudeEast >= this.longitudeWest) {
>>>>>>> a45670cf
      return longSpan;
    }

    // shortest span contains antimeridian
    return GeometryConstants.LONGITUDE_SPAN - longSpan;
  }


  static double getLongitudeSpan(final double longEast, final double longWest) {
    double longSpan = Math.abs(longEast - longWest);
<<<<<<< HEAD
    if (longEast > longWest) {
=======
    if (longEast >= longWest) {
>>>>>>> a45670cf
      return longSpan;
    }

    // shortest span contains antimeridian
    return GeometryConstants.LONGITUDE_SPAN - longSpan;
  }

  /**
   * Validate if LatLngBounds is empty, determined if absolute distance is
   *
   * @return boolean indicating if span is empty
   */
  public boolean isEmptySpan() {
    return getLongitudeSpan() == 0.0 || getLatitudeSpan() == 0.0;
  }

  /**
   * Returns a string representaton of the object.
   *
   * @return the string representation
   */
  @Override
  public String toString() {
    return "N:" + this.latitudeNorth + "; E:" + this.longitudeEast + "; S:" + this.latitudeSouth
      + "; W:" + this.longitudeWest;
  }

  /**
   * Constructs a LatLngBounds that contains all of a list of LatLng
   * objects. Empty lists will yield invalid LatLngBounds.
   *
   * @param latLngs List of LatLng objects
   * @return LatLngBounds
   */
  static LatLngBounds fromLatLngs(final List<? extends ILatLng> latLngs) {
    double minLat = GeometryConstants.MAX_LATITUDE;
    double maxLat = GeometryConstants.MIN_LATITUDE;

    double eastLon = latLngs.get(0).getLongitude();
    double westLon = latLngs.get(1).getLongitude();
    double lonSpan = Math.abs(eastLon - westLon);
    if (lonSpan < GeometryConstants.LONGITUDE_SPAN / 2) {
      if (eastLon < westLon) {
        double temp = eastLon;
        eastLon = westLon;
        westLon = temp;
      }
    } else {
<<<<<<< HEAD
      lonSpan = GeometryConstants.LONGITUDE_SPAN - lonSpan;
=======
>>>>>>> a45670cf
      if (westLon < eastLon) {
        double temp = eastLon;
        eastLon = westLon;
        westLon = temp;
      }
    }

    for (final ILatLng gp : latLngs) {
      final double latitude = gp.getLatitude();
      minLat = Math.min(minLat, latitude);
      maxLat = Math.max(maxLat, latitude);

      final double longitude = gp.getLongitude();
      if (!containsLongitude(eastLon, westLon, longitude)) {
        final double eastSpan = getLongitudeSpan(longitude, westLon);
        final double westSpan = getLongitudeSpan(eastLon, longitude);
        if (eastSpan <= westSpan) {
          eastLon = longitude;
        } else {
          westLon = longitude;
        }
      }
    }

    return new LatLngBounds(maxLat, eastLon, minLat, westLon);
  }

  /**
   * Return an array of LatLng objects resembling this bounds.
   *
   * @return an array of 2 LatLng objects.
   */
  public LatLng[] toLatLngs() {
    return new LatLng[] {getNorthEast(), getSouthWest()};
  }

  /**
   * Constructs a LatLngBounds from doubles representing a LatLng pair.
   *
   * This values of latNorth and latSouth should be in the range of [-90, 90],
   * see {@link GeometryConstants#MIN_LATITUDE} and {@link GeometryConstants#MAX_LATITUDE},
   * otherwise IllegalArgumentException will be thrown.
   * latNorth should be greater or equal latSouth, otherwise  IllegalArgumentException will be thrown.
   *
   * <p>
   * This method doesn't recalculate most east or most west boundaries.
   * Note that lonEast and lonWest will be wrapped to be in the range of [-180, 180],
   * see {@link GeometryConstants#MIN_LONGITUDE} and {@link GeometryConstants#MAX_LONGITUDE}
   * </p>
   */
  public static LatLngBounds from(
    @FloatRange(from = GeometryConstants.MIN_LATITUDE, to = GeometryConstants.MAX_LATITUDE) double latNorth,
    double lonEast,
    @FloatRange(from = GeometryConstants.MIN_LATITUDE, to = GeometryConstants.MAX_LATITUDE) double latSouth,
    double lonWest) {

    if (Double.isNaN(latNorth) || Double.isNaN(latSouth)) {
      throw new IllegalArgumentException("latitude must not be NaN");
    }

    if (Double.isNaN(lonEast) || Double.isNaN(lonWest)) {
      throw new IllegalArgumentException("longitude must not be NaN");
    }

    if (Double.isInfinite(lonEast) || Double.isInfinite(lonWest)) {
      throw new IllegalArgumentException("longitude must not be infinite");
    }

    if (latNorth > GeometryConstants.MAX_LATITUDE || latNorth < GeometryConstants.MIN_LATITUDE
      || latSouth > GeometryConstants.MAX_LATITUDE || latSouth < GeometryConstants.MIN_LATITUDE) {
      throw new IllegalArgumentException("latitude must be between -90 and 90");
    }

    if (latNorth < latSouth) {
      throw new IllegalArgumentException("LatSouth cannot be less than latNorth");
    }

    lonEast = LatLng.wrap(lonEast, GeometryConstants.MIN_LONGITUDE, GeometryConstants.MAX_LONGITUDE);
    lonWest = LatLng.wrap(lonWest, GeometryConstants.MIN_LONGITUDE, GeometryConstants.MAX_LONGITUDE);

    return new LatLngBounds(latNorth, lonEast, latSouth, lonWest);
  }

  private static double lat_(int z, int y) {
    double n = Math.PI - 2.0 * Math.PI * y / Math.pow(2.0, z);
    return Math.toDegrees(Math.atan(0.5 * (Math.exp(n) - Math.exp(-n))));
  }

  private static double lon_(int z, int x) {
    return x / Math.pow(2.0, z) * 360.0 - GeometryConstants.MAX_LONGITUDE;
  }

  /**
   * Constructs a LatLngBounds from a Tile identifier.
   *
   * Returned bounds will have latitude in the range of Mercator projection.
   * @see GeometryConstants#MIN_MERCATOR_LATITUDE
   * @see GeometryConstants#MAX_MERCATOR_LATITUDE
   *
   * @param z Tile zoom level.
   * @param x Tile X coordinate.
   * @param y Tile Y coordinate.
   */
  public static LatLngBounds from(int z, int x, int y) {
    return new LatLngBounds(lat_(z, y), lon_(z, x + 1), lat_(z, y + 1), lon_(z, x));
  }

  /**
   * Constructs a LatLngBounds from current bounds with an additional latitude-longitude pair.
   *
   * @param latLng the latitude lognitude pair to include in the bounds.
   * @return the newly constructed bounds
   */
  public LatLngBounds include(LatLng latLng) {
    return new LatLngBounds.Builder()
      .include(getNorthEast())
      .include(getSouthWest())
      .include(latLng)
      .build();
  }

  /**
   * Determines whether this LatLngBounds matches another one via LatLng.
   *
   * @param o another object
   * @return a boolean indicating whether the LatLngBounds are equal
   */
  @Override
  public boolean equals(final Object o) {
    if (this == o) {
      return true;
    }
    if (o instanceof LatLngBounds) {
      LatLngBounds other = (LatLngBounds) o;
      return latitudeNorth == other.getLatNorth()
        && latitudeSouth == other.getLatSouth()
        && longitudeEast == other.getLonEast()
        && longitudeWest == other.getLonWest();
    }
    return false;
  }


  private boolean containsLatitude(final double latitude) {
    return (latitude <= this.latitudeNorth)
      && (latitude >= this.latitudeSouth);
  }

  private boolean containsLongitude(final double longitude) {
    return containsLongitude(this.longitudeEast, this.longitudeWest, longitude);
  }

  static boolean containsLongitude(final double eastLon, final double westLon, final double longitude) {
<<<<<<< HEAD
    if (eastLon > westLon) {
=======
    if (eastLon >= westLon) {
>>>>>>> a45670cf
      return (longitude <= eastLon)
        && (longitude >= westLon);
    }
    return (longitude < eastLon) || (longitude > westLon);
  }

  /**
   * Determines whether this LatLngBounds contains a point.
   *
   * @param latLng the point which may be contained
   * @return true, if the point is contained within the bounds
   */
  public boolean contains(final ILatLng latLng) {
    return containsLatitude(latLng.getLatitude())
      && containsLongitude(latLng.getLongitude());
  }

  /**
   * Determines whether this LatLngBounds contains another bounds.
   *
   * @param other the bounds which may be contained
   * @return true, if the bounds is contained within the bounds
   */
  public boolean contains(final LatLngBounds other) {
    return contains(other.getNorthEast())
      && contains(other.getSouthWest());
  }

  /**
   * Returns a new LatLngBounds that stretches to contain both this and another LatLngBounds.
   *
   * @param bounds LatLngBounds to add
   * @return LatLngBounds
   */
  public LatLngBounds union(LatLngBounds bounds) {
    return union(bounds.getLatNorth(), bounds.getLonEast(), bounds.getLatSouth(), bounds.getLonWest());
  }

  /**
   * Returns a new LatLngBounds that stretches to include another LatLngBounds,
   * given by corner points.
   *
   * @param latNorth Northern Latitude
   * @param lonEast  Eastern Longitude
   * @param latSouth Southern Latitude
   * @param lonWest  Western Longitude
   * @return BoundingBox
   */
  public LatLngBounds union(final double latNorth, final double lonEast, final double latSouth, final double lonWest) {
    double north = (this.latitudeNorth < latNorth) ? latNorth : this.latitudeNorth;
    double south = (this.latitudeSouth > latSouth) ? latSouth : this.latitudeSouth;

    if (LatLngSpan.getLongitudeSpan(lonEast, this.longitudeWest)
      < LatLngSpan.getLongitudeSpan(this.longitudeEast, lonWest)) {
      return new LatLngBounds(north,
        lonEast,
        south,
        this.longitudeWest);
    }

    return new LatLngBounds(north,
      this.longitudeEast,
      south,
      lonWest);
  }

  /**
   * Returns a new LatLngBounds that is the intersection of this with another box
   *
   * @param box LatLngBounds to intersect with
   * @return LatLngBounds
   */
  @Nullable
  public LatLngBounds intersect(LatLngBounds box) {
    double minLonWest = Math.max(getLonWest(), box.getLonWest());
    double maxLonEast = Math.min(getLonEast(), box.getLonEast());
    if (maxLonEast > minLonWest) {
      double minLatSouth = Math.max(getLatSouth(), box.getLatSouth());
      double maxLatNorth = Math.min(getLatNorth(), box.getLatNorth());
      if (maxLatNorth > minLatSouth) {
        return new LatLngBounds(maxLatNorth, maxLonEast, minLatSouth, minLonWest);
      }
    }
    return null;
  }

  /**
   * Returns a new LatLngBounds that is the intersection of this with another LatLngBounds
   *
   * @param northLatitude Northern Longitude
   * @param eastLongitude Eastern Latitude
   * @param southLatitude Southern Longitude
   * @param westLongitude Western Latitude
   * @return LatLngBounds
   */
  public LatLngBounds intersect(double northLatitude, double eastLongitude, double southLatitude,
                                double westLongitude) {
    return intersect(new LatLngBounds(northLatitude, eastLongitude, southLatitude, westLongitude));
  }

  /**
   * Inner class responsible for recreating Parcels into objects.
   */
  public static final Parcelable.Creator<LatLngBounds> CREATOR =
    new Parcelable.Creator<LatLngBounds>() {
      @Override
      public LatLngBounds createFromParcel(final Parcel in) {
        return readFromParcel(in);
      }

      @Override
      public LatLngBounds[] newArray(final int size) {
        return new LatLngBounds[size];
      }
    };

  /**
   * Returns a hash code value for the object.
   *
   * @return the hash code
   */
  @Override
  public int hashCode() {
    return (int) ((latitudeNorth + 90)
      + ((latitudeSouth + 90) * 1000)
      + ((longitudeEast + 180) * 1000000)
      + ((longitudeEast + 180) * 1000000000));
  }

  /**
   * Describe the kinds of special objects contained in this Parcelable instance's marshaled representation.
   *
   * @return a bitmask indicating the set of special object types marshaled by this Parcelable object instance.
   */
  @Override
  public int describeContents() {
    return 0;
  }

  /**
   * Flatten this object in to a Parcel.
   *
   * @param out   The Parcel in which the object should be written.
   * @param flags Additional flags about how the object should be written
   */
  @Override
  public void writeToParcel(final Parcel out, final int flags) {
    out.writeDouble(this.latitudeNorth);
    out.writeDouble(this.longitudeEast);
    out.writeDouble(this.latitudeSouth);
    out.writeDouble(this.longitudeWest);
  }

  private static LatLngBounds readFromParcel(final Parcel in) {
    final double lonNorth = in.readDouble();
    final double latEast = in.readDouble();
    final double lonSouth = in.readDouble();
    final double latWest = in.readDouble();
    return new LatLngBounds(lonNorth, latEast, lonSouth, latWest);
  }

  /**
   * Builder for composing LatLngBounds objects.
   */
  public static final class Builder {

    private List<LatLng> latLngList;

    /**
     * Constructs a builder to compose LatLng objects to a LatLngBounds.
     */
    public Builder() {
      latLngList = new ArrayList<>();
    }

    /**
     * Builds a new LatLngBounds.
     * <p>
     * Throws an {@link InvalidLatLngBoundsException} when no LatLngBounds can be created.
     * </p>
     *
     * @return the build LatLngBounds
     */
    public LatLngBounds build() {
      if (latLngList.size() < 2) {
        throw new InvalidLatLngBoundsException(latLngList.size());
      }
      return LatLngBounds.fromLatLngs(latLngList);
    }

    /**
     * Adds a LatLng object to the LatLngBounds.Builder.
     *
     * @param latLngs the List of LatLng objects to be added
     * @return this
     */
    public Builder includes(List<LatLng> latLngs) {
      for (LatLng point : latLngs) {
        include(point);
      }
      return this;
    }

    /**
     * Adds a LatLng object to the LatLngBounds.Builder.
     *
     * @param latLng the LatLng to be added
     * @return this
     */
    public Builder include(@NonNull LatLng latLng) {
      if (!latLngList.contains(latLng)) {
        latLngList.add(latLng);
      }
      return this;
    }
  }
}<|MERGE_RESOLUTION|>--- conflicted
+++ resolved
@@ -67,11 +67,7 @@
     double latCenter = (this.latitudeNorth + this.latitudeSouth) / 2.0;
     double longCenter;
 
-<<<<<<< HEAD
-    if (this.longitudeEast > this.longitudeWest) {
-=======
     if (this.longitudeEast >= this.longitudeWest) {
->>>>>>> a45670cf
       longCenter = (this.longitudeEast + this.longitudeWest) / 2;
     } else {
       double halfSpan = (GeometryConstants.LONGITUDE_SPAN + this.longitudeEast - this.longitudeWest) / 2.0;
@@ -184,11 +180,7 @@
    */
   public double getLongitudeSpan() {
     double longSpan = Math.abs(this.longitudeEast - this.longitudeWest);
-<<<<<<< HEAD
-    if (this.longitudeEast > this.longitudeWest) {
-=======
     if (this.longitudeEast >= this.longitudeWest) {
->>>>>>> a45670cf
       return longSpan;
     }
 
@@ -199,11 +191,7 @@
 
   static double getLongitudeSpan(final double longEast, final double longWest) {
     double longSpan = Math.abs(longEast - longWest);
-<<<<<<< HEAD
-    if (longEast > longWest) {
-=======
     if (longEast >= longWest) {
->>>>>>> a45670cf
       return longSpan;
     }
 
@@ -252,10 +240,7 @@
         westLon = temp;
       }
     } else {
-<<<<<<< HEAD
       lonSpan = GeometryConstants.LONGITUDE_SPAN - lonSpan;
-=======
->>>>>>> a45670cf
       if (westLon < eastLon) {
         double temp = eastLon;
         eastLon = westLon;
@@ -409,11 +394,7 @@
   }
 
   static boolean containsLongitude(final double eastLon, final double westLon, final double longitude) {
-<<<<<<< HEAD
-    if (eastLon > westLon) {
-=======
     if (eastLon >= westLon) {
->>>>>>> a45670cf
       return (longitude <= eastLon)
         && (longitude >= westLon);
     }
