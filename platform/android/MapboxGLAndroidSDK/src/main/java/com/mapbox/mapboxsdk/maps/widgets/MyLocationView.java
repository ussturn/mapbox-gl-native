package com.mapbox.mapboxsdk.maps.widgets;

import android.animation.ValueAnimator;
import android.content.Context;
import android.graphics.Camera;
import android.graphics.Canvas;
import android.graphics.Matrix;
import android.graphics.Paint;
import android.graphics.PointF;
import android.graphics.PorterDuff;
import android.graphics.Rect;
import android.graphics.drawable.Drawable;
import android.hardware.Sensor;
import android.hardware.SensorEvent;
import android.hardware.SensorEventListener;
import android.hardware.SensorManager;
import android.location.Location;
import android.os.Bundle;
import android.os.Parcelable;
import android.os.SystemClock;
import android.support.annotation.ColorInt;
import android.support.annotation.FloatRange;
import android.support.annotation.IntRange;
import android.support.annotation.NonNull;
import android.util.AttributeSet;
import android.view.View;
import android.view.ViewGroup;

import com.mapbox.mapboxsdk.Mapbox;
import com.mapbox.mapboxsdk.camera.CameraPosition;
import com.mapbox.mapboxsdk.camera.CameraUpdateFactory;
import com.mapbox.mapboxsdk.constants.MyBearingTracking;
import com.mapbox.mapboxsdk.constants.MyLocationTracking;
import com.mapbox.mapboxsdk.geometry.LatLng;
import com.mapbox.mapboxsdk.location.LocationSource;
import com.mapbox.mapboxsdk.maps.MapboxMap;
import com.mapbox.mapboxsdk.maps.Projection;
import com.mapbox.services.android.telemetry.location.LocationEngine;
import com.mapbox.services.android.telemetry.location.LocationEngineListener;
import com.mapbox.services.android.telemetry.location.LocationEnginePriority;

import java.lang.ref.WeakReference;

import timber.log.Timber;

/**
 * UI element overlaid on a map to show the user's location.
 * <p>
 * Use {@link MyLocationViewSettings} to manipulate the state of this view.
 * </p>
 */
public class MyLocationView extends View {

  private MyLocationBehavior myLocationBehavior;
  private MapboxMap mapboxMap;

  private Projection projection;
  private float[] projectedCoordinate = new float[2];
  private float projectedX;
  private float projectedY;

  private float contentPaddingX;
  private float contentPaddingY;

  private LatLng latLng;
  private Location location;
  private LocationEngine locationSource;
  private long locationUpdateTimestamp;
  private float previousDirection;

  private float accuracy;
  private Paint accuracyPaint;

  private ValueAnimator locationChangeAnimator;
  private ValueAnimator accuracyAnimator;
  private ValueAnimator directionAnimator;
  private boolean locationChangeAnimationEnabled;

  private ValueAnimator.AnimatorUpdateListener invalidateSelfOnUpdateListener =
    new ValueAnimator.AnimatorUpdateListener() {
      @Override
      public void onAnimationUpdate(ValueAnimator animation) {
        invalidate();
      }
    };

  private Drawable foregroundDrawable;
  private Drawable foregroundBearingDrawable;
  private Drawable backgroundDrawable;

  private Rect foregroundBounds;
  private Rect backgroundBounds;

  private int backgroundOffsetLeft;
  private int backgroundOffsetTop;
  private int backgroundOffsetRight;
  private int backgroundOffsetBottom;

  private Matrix matrix;
  private Camera camera;
  private PointF screenLocation;

  // camera vars
  private double tilt;
  private double bearing;
  private float magneticHeading;

  // Controls the compass update rate in milliseconds
  private static final int COMPASS_UPDATE_RATE_MS = 500;

  @MyLocationTracking.Mode
  private int myLocationTrackingMode;

  @MyBearingTracking.Mode
  private int myBearingTrackingMode;

  private GpsLocationListener userLocationListener;
  private CompassListener compassListener;

  public MyLocationView(Context context) {
    super(context);
    init(context);
  }

  public MyLocationView(Context context, AttributeSet attrs) {
    super(context, attrs);
    init(context);
  }

  public MyLocationView(Context context, AttributeSet attrs, int defStyleAttr) {
    super(context, attrs, defStyleAttr);
    init(context);
  }

  private void init(Context context) {
    if (isInEditMode()) {
      return;
    }

    setEnabled(false);

    // setup LayoutParams
    ViewGroup.LayoutParams lp = new ViewGroup.LayoutParams(
      ViewGroup.LayoutParams.MATCH_PARENT,
      ViewGroup.LayoutParams.MATCH_PARENT);
    setLayoutParams(lp);

    matrix = new Matrix();
    camera = new Camera();
    camera.setLocation(0, 0, -1000);
    accuracyPaint = new Paint();

    myLocationBehavior = new MyLocationBehaviorFactory().getBehavioralModel(MyLocationTracking.TRACKING_NONE);
    compassListener = new CompassListener(context);
  }

  public void init(LocationSource locationSource) {
    this.locationSource = locationSource;
  }

  /**
   * Set the foreground drawable, for internal use only.
   *
   * @param defaultDrawable The drawable shown when showing this view
   * @param bearingDrawable The drawable shown when tracking of bearing is enabled
   */
  public final void setForegroundDrawables(Drawable defaultDrawable, Drawable bearingDrawable) {
    if (defaultDrawable == null) {
      return;
    }

    if (bearingDrawable == null) {
      // if user only provided one resource
      // use same for bearing mode
      bearingDrawable = defaultDrawable.getConstantState().newDrawable();
    }

    if (backgroundDrawable == null) {
      // if the user didn't provide a background resource we will use the foreground resource instead,
      // we need to create a new drawable to handle tinting correctly
      backgroundDrawable = defaultDrawable.getConstantState().newDrawable();
    }

    if (defaultDrawable.getIntrinsicWidth() != bearingDrawable.getIntrinsicWidth()
      || defaultDrawable.getIntrinsicHeight() != bearingDrawable.getIntrinsicHeight()) {
      throw new RuntimeException("The dimensions from location and bearing drawables should be match");
    }

    foregroundDrawable = defaultDrawable;
    foregroundBearingDrawable = bearingDrawable;

    invalidateBounds();
  }

  /**
   * Set the foreground drawable tint, for internal use only.
   *
   * @param color The color to tint the drawable with
   */
  public final void setForegroundDrawableTint(@ColorInt int color) {
    if (foregroundDrawable != null) {
      foregroundDrawable.mutate().setColorFilter(color, PorterDuff.Mode.SRC_IN);
    }
    if (foregroundBearingDrawable != null) {
      foregroundBearingDrawable.mutate().setColorFilter(color, PorterDuff.Mode.SRC_IN);
    }
    invalidate();
  }

  /**
   * Set the shadow drawable, for internal use only.
   *
   * @param drawable The drawable shown as shadow
   */
  public final void setShadowDrawable(Drawable drawable) {
    setShadowDrawable(drawable, 0, 0, 0, 0);
  }

  /**
   * Set the shadow drawable with some additional offset.
   *
   * @param drawable The drawable shown as shadow
   * @param left     The left offset margin
   * @param top      The top offset margin
   * @param right    The right offset margin
   * @param bottom   The bottom offset margin
   */
  public final void setShadowDrawable(Drawable drawable, int left, int top, int right, int bottom) {
    if (drawable != null) {
      backgroundDrawable = drawable;
    }

    backgroundOffsetLeft = left;
    backgroundOffsetTop = top;
    backgroundOffsetRight = right;
    backgroundOffsetBottom = bottom;

    invalidateBounds();
  }

  /**
   * Set the shadow drawable tint color, for internal use only.
   *
   * @param color The tint color to apply
   */
  public final void setShadowDrawableTint(@ColorInt int color) {
    if (backgroundDrawable == null) {
      return;
    }
    backgroundDrawable.mutate().setColorFilter(color, PorterDuff.Mode.SRC_IN);
    invalidate();
  }

  /**
   * Set the accuracy tint color, for internal use only.
   *
   * @param color The tint color to apply
   */
  public final void setAccuracyTint(@ColorInt int color) {
    int alpha = accuracyPaint.getAlpha();
    accuracyPaint.setColor(color);
    accuracyPaint.setAlpha(alpha);
    invalidate();
  }

  /**
   * Set the accuracy alpha value, for internal use only.
   *
   * @param alpha The alpha accuracy value to apply
   */
  public final void setAccuracyAlpha(@IntRange(from = 0, to = 255) int alpha) {
    accuracyPaint.setAlpha(alpha);
    invalidate();
  }

  private void invalidateBounds() {
    if (backgroundDrawable == null || foregroundDrawable == null || foregroundBearingDrawable == null) {
      return;
    }

    int backgroundWidth = backgroundDrawable.getIntrinsicWidth();
    int backgroundHeight = backgroundDrawable.getIntrinsicHeight();
    int horizontalOffset = backgroundOffsetLeft - backgroundOffsetRight;
    int verticalOffset = backgroundOffsetTop - backgroundOffsetBottom;
    backgroundBounds = new Rect(-backgroundWidth / 2 + horizontalOffset,
      -backgroundHeight / 2 + verticalOffset, backgroundWidth / 2 + horizontalOffset, backgroundHeight / 2
      + verticalOffset);
    backgroundDrawable.setBounds(backgroundBounds);

    int foregroundWidth = foregroundDrawable.getIntrinsicWidth();
    int foregroundHeight = foregroundDrawable.getIntrinsicHeight();
    foregroundBounds = new Rect(-foregroundWidth / 2, -foregroundHeight / 2, foregroundWidth / 2, foregroundHeight / 2);
    foregroundDrawable.setBounds(foregroundBounds);
    foregroundBearingDrawable.setBounds(foregroundBounds);

    // invoke a new draw
    invalidate();
  }

  @Override
  protected void onDraw(Canvas canvas) {
    super.onDraw(canvas);

    if (location == null || foregroundBounds == null || backgroundBounds == null || accuracyAnimator == null
      || screenLocation == null) {
      // Not ready yet
      return;
    }

    final PointF pointF = screenLocation;
    float metersPerPixel = (float) projection.getMetersPerPixelAtLatitude(location.getLatitude());
    float accuracyPixels = (Float) accuracyAnimator.getAnimatedValue() / metersPerPixel;

    // reset
    matrix.reset();
    projectedCoordinate[0] = 0;
    projectedCoordinate[1] = 0;

    // put camera in position
    camera.save();
    camera.rotate((float) tilt, 0, 0);
    camera.getMatrix(matrix);

    if (myBearingTrackingMode != MyBearingTracking.NONE && directionAnimator != null) {
      matrix.preRotate((Float) directionAnimator.getAnimatedValue());
    }

    matrix.preTranslate(0, contentPaddingY);
    matrix.postTranslate(pointF.x, pointF.y - contentPaddingY);

    // concat our matrix on canvas
    canvas.concat(matrix);

    // calculate focal point
    matrix.mapPoints(projectedCoordinate);
    projectedX = pointF.x - projectedCoordinate[0];
    projectedY = pointF.y - projectedCoordinate[1];

    // restore orientation from camera
    camera.restore();

    // draw circle
    canvas.drawCircle(0, 0, accuracyPixels, accuracyPaint);

    // draw shadow
    if (backgroundDrawable != null) {
      backgroundDrawable.draw(canvas);
    }

    // draw foreground
    if (myBearingTrackingMode == MyBearingTracking.NONE) {
      if (foregroundDrawable != null) {
        foregroundDrawable.draw(canvas);
      }
    } else if (foregroundBearingDrawable != null && foregroundBounds != null) {
      if (myBearingTrackingMode == MyBearingTracking.GPS || compassListener.isSensorAvailable()) {
        foregroundBearingDrawable.draw(canvas);
      } else {
        // We are tracking MyBearingTracking.COMPASS, but sensor is not available.
        foregroundDrawable.draw(canvas);
      }
    }
  }

  /**
   * Set the tilt value, for internal use only.
   *
   * @param tilt The tilt to apply
   */
  public void setTilt(@FloatRange(from = 0, to = 60.0f) double tilt) {
    this.tilt = tilt;
    if (myLocationTrackingMode == MyLocationTracking.TRACKING_FOLLOW) {
      mapboxMap.getUiSettings().setFocalPoint(getCenter());
    }
    invalidate();
  }

  /**
   * Set the bearing value, for internal use only.
   *
   * @param bearing The bearing to apply
   */
  public void setBearing(double bearing) {
    this.bearing = bearing;
    if (myLocationTrackingMode == MyLocationTracking.TRACKING_NONE) {
      if (myBearingTrackingMode == MyBearingTracking.GPS) {
        if (location != null) {
          setCompass(location.getBearing() - bearing);
        }
      } else if (myBearingTrackingMode == MyBearingTracking.COMPASS && compassListener.isSensorAvailable()) {
        setCompass(magneticHeading - bearing);
      }
    }
  }

  /**
   * Set the bearing and tilt from a camera position, for internal use only.
   *
   * @param position The camera position to extract bearing and tilt from
   */
  public void setCameraPosition(CameraPosition position) {
    if (position != null) {
      setBearing(position.bearing);
      setTilt(position.tilt);
    }
  }

  /**
   * Called when the hosting activity is starting, for internal use only.
   */
  public void onStart() {
    if (myBearingTrackingMode == MyBearingTracking.COMPASS && compassListener.isSensorAvailable()) {
      compassListener.onResume();
    }
    if (isEnabled()) {
      toggleGps(true);
    }
  }

  /**
   * Called when the hosting activity is stopping, for internal use only.
   */
  public void onStop() {
    compassListener.onPause();
    toggleGps(false);
  }

  @Override
  protected void onDetachedFromWindow() {
    super.onDetachedFromWindow();
    // cleanup to prevent memory leaks
    if (locationChangeAnimator != null) {
      locationChangeAnimator.cancel();
      locationChangeAnimator = null;
    }

    if (accuracyAnimator != null) {
      accuracyAnimator.cancel();
      accuracyAnimator = null;
    }

    if (directionAnimator != null) {
      directionAnimator.cancel();
      directionAnimator = null;
    }

    if (userLocationListener != null) {
      locationSource.removeLocationEngineListener(userLocationListener);
      locationSource = null;
      userLocationListener = null;
    }
  }

  /**
   * Update current locationstate.
   */
  public void update() {
    if (isEnabled()) {
      myLocationBehavior.invalidate();
    } else {
      setVisibility(View.INVISIBLE);
    }
  }

  // TODO refactor MapboxMap out
  public void setMapboxMap(MapboxMap mapboxMap) {
    this.mapboxMap = mapboxMap;
    this.projection = mapboxMap.getProjection();
  }

  /**
   * Set the enabled state, for internal use only.
   *
   * @param enabled The value to set the state to
   */
  @Override
  public void setEnabled(boolean enabled) {
    setEnabled(enabled, false);
  }

  /**
   * Set the enabled state, for internal use only.
   *
   * @param enabled                The value to set the state to
   * @param isCustomLocationSource Flag handling for handling user provided custom location source
   */
  public void setEnabled(boolean enabled, boolean isCustomLocationSource) {
    super.setEnabled(enabled);
    setVisibility(enabled ? View.VISIBLE : View.INVISIBLE);
    toggleGps(enabled, isCustomLocationSource);
  }

  /**
   * Save the view instance state, for internal use only.
   *
   * @return the marshaled representation of the view state
   */
  @Override
  protected Parcelable onSaveInstanceState() {
    Bundle bundle = new Bundle();
    bundle.putParcelable("superState", super.onSaveInstanceState());
    bundle.putDouble("tilt", tilt);
    return bundle;
  }

  /**
   * Restore the view instance state, for internal use only.
   *
   * @param state the marshalled representation of the state to restore
   */
  @Override
  public void onRestoreInstanceState(Parcelable state) {
    if (state instanceof Bundle) {
      Bundle bundle = (Bundle) state;
      tilt = bundle.getDouble("tilt");
      state = bundle.getParcelable("superState");
    }
    super.onRestoreInstanceState(state);
  }

  private void toggleGps(boolean enableGps) {
    toggleGps(enableGps, mapboxMap != null && mapboxMap.getTrackingSettings().isCustomLocationSource());
  }

  /**
   * Enabled / Disable GPS location updates along with updating the UI, for internal use only.
   *
   * @param enableGps true if GPS is to be enabled, false if GPS is to be disabled
   */
  private void toggleGps(boolean enableGps, boolean isCustomLocationSource) {
    if (enableGps) {
      if (locationSource == null) {
        if (!isCustomLocationSource) {
          locationSource = Mapbox.getLocationSource();
        } else {
          return;
        }
      }

      if (userLocationListener == null) {
        userLocationListener = new GpsLocationListener(this, locationSource);
      }

      locationSource.addLocationEngineListener(userLocationListener);
      locationSource.setPriority(LocationEnginePriority.HIGH_ACCURACY);
      locationSource.activate();
    } else {
      if (locationSource == null) {
        return;
      }
      // Disable location and user dot
      location = null;
      locationSource.removeLocationUpdates();
      locationSource.removeLocationEngineListener(userLocationListener);
      locationSource.removeLocationUpdates();
      locationSource.deactivate();
    }
  }

  /**
   * Get the current location.
   *
   * @return the current location
   */
  public Location getLocation() {
    return location;
  }

  /**
   * Set the current location, for internal use only.
   *
   * @param location The current location
   */
  public void setLocation(Location location) {
    if (location == null) {
      this.location = null;
      return;
    }

    this.location = location;
    myLocationBehavior.updateLatLng(location);

    if (mapboxMap != null && myBearingTrackingMode == MyBearingTracking.GPS
      && myLocationTrackingMode == MyLocationTracking.TRACKING_NONE) {
      setBearing(mapboxMap.getCameraPosition().bearing);
    }
  }

  /**
   * Set location change animation enabled, for internal use only.
   *
   * @param locationChangeAnimationEnabled True if location changes are animated
   */
  public void setLocationChangeAnimationEnabled(boolean locationChangeAnimationEnabled) {
    this.locationChangeAnimationEnabled = locationChangeAnimationEnabled;
  }

  /**
   * Set the bearing tracking mode, for internal use only.
   *
   * @param myBearingTrackingMode The bearing tracking mode
   */
  public void setMyBearingTrackingMode(@MyBearingTracking.Mode int myBearingTrackingMode) {
    this.myBearingTrackingMode = myBearingTrackingMode;
    if (myBearingTrackingMode == MyBearingTracking.COMPASS && compassListener.isSensorAvailable()) {
      compassListener.onResume();
    } else {
      compassListener.onPause();
      if (myLocationTrackingMode == MyLocationTracking.TRACKING_FOLLOW) {
        // always face north
        setCompass(0);
      } else {
        myLocationBehavior.invalidate();
      }
    }
    invalidate();
  }

  /**
   * Set the location tracking mode, for internla use only.
   *
   * @param myLocationTrackingMode The location tracking mode
   */
  public void setMyLocationTrackingMode(@MyLocationTracking.Mode int myLocationTrackingMode) {
    MyLocationBehaviorFactory factory = new MyLocationBehaviorFactory();
    myLocationBehavior = factory.getBehavioralModel(myLocationTrackingMode);

    if (location != null) {
      if (myLocationTrackingMode == MyLocationTracking.TRACKING_FOLLOW) {
        // center map directly
        mapboxMap.easeCamera(CameraUpdateFactory.newLatLng(new LatLng(location)), 0, false /*linear interpolator*/,
          null, true);
      } else {
        // do not use interpolated location from tracking mode
        latLng = null;
      }
      myLocationBehavior.updateLatLng(location);
    }

    this.myLocationTrackingMode = myLocationTrackingMode;
    invalidate();
  }

  /**
   * Get the location tracking mode, for internal use only.
   *
   * @return The location tracking mode
   */
  @MyLocationTracking.Mode
  public int getMyLocationTrackingMode() {
    return myLocationTrackingMode;
  }


  /**
   * Get the bearing tracking mode, for internal use only.
   *
   * @return the bearing tracking mode
   */
  @MyBearingTracking.Mode
  public int getMyBearingTrackingMode() {
    return myBearingTrackingMode;
  }

  /**
   * Set the compass bearing value, for internal use only.
   *
   * @param bearing The compas bearing value
   */
  private void setCompass(double bearing) {
    setCompass(bearing, 0 /* no animation */);
  }

  private void setCompass(double bearing, long duration) {
    float oldDir = previousDirection;
    if (directionAnimator != null) {
      oldDir = (Float) directionAnimator.getAnimatedValue();
      directionAnimator.end();
      directionAnimator = null;
    }

    float newDir = (float) bearing;
    float diff = oldDir - newDir;
    if (diff > 180.0f) {
      newDir += 360.0f;
    } else if (diff < -180.0f) {
      newDir -= 360.f;
    }
    previousDirection = newDir;

    directionAnimator = ValueAnimator.ofFloat(oldDir, newDir);
    directionAnimator.setDuration(duration);
    directionAnimator.addUpdateListener(invalidateSelfOnUpdateListener);
    directionAnimator.start();
  }

  /**
   * Get the center of this view in screen coordinates.
   *
   * @return the center of the view
   */
  public PointF getCenter() {
    return new PointF(getCenterX(), getCenterY());
  }

  /**
   * Get the x value of the center of this view.
   *
   * @return the x value of the center of the view
   */
  private float getCenterX() {
    return (getX() + getMeasuredWidth()) / 2 + contentPaddingX - projectedX;
  }

  /**
   * Get the y value of the center of this view.
   *
   * @return the y value of the center of the view
   */
  private float getCenterY() {
    return (getY() + getMeasuredHeight()) / 2 + contentPaddingY - projectedY;
  }

  public void setContentPadding(int[] padding) {
    contentPaddingX = (padding[0] - padding[2]) / 2;
    contentPaddingY = (padding[1] - padding[3]) / 2;
  }

  /**
   * Set the location source from which location updates are received, for internal use only.
   *
   * @param locationSource The location source to receive updates from
   */
  public void setLocationSource(LocationEngine locationSource) {
    toggleGps(false);
    this.locationSource = locationSource;
    this.userLocationListener = null;
    setEnabled(isEnabled(), locationSource != null);
  }

  private static class GpsLocationListener implements LocationEngineListener {

    private WeakReference<MyLocationView> userLocationView;
    private WeakReference<LocationEngine> locationSource;

    GpsLocationListener(MyLocationView myLocationView, LocationEngine locationEngine) {
      userLocationView = new WeakReference<>(myLocationView);
      locationSource = new WeakReference<>(locationEngine);
    }

    @Override
    public void onConnected() {
      MyLocationView locationView = userLocationView.get();
      LocationEngine locationEngine = locationSource.get();
      if (locationView != null && locationEngine != null) {
        Location lastKnownLocation = locationEngine.getLastLocation();
        if (lastKnownLocation != null) {
          locationView.setLocation(lastKnownLocation);
        }
        locationEngine.requestLocationUpdates();
      }
    }

    /**
     * Callback method for receiving location updates from LocationServices.
     *
     * @param location The new Location data
     */
    @Override
    public void onLocationChanged(Location location) {
      MyLocationView locationView = userLocationView.get();
      if (locationView != null) {
        locationView.setLocation(location);
      }
    }
  }

  private class CompassListener implements SensorEventListener {

    private final SensorManager sensorManager;

    private Sensor rotationVectorSensor;
    private float[] matrix = new float[9];
    private float[] orientation = new float[3];
    private boolean reportMissingSensor = true;
    // Compass data
    private long compassUpdateNextTimestamp = 0;

    CompassListener(Context context) {
      sensorManager = (SensorManager) context.getSystemService(Context.SENSOR_SERVICE);
      rotationVectorSensor = sensorManager.getDefaultSensor(Sensor.TYPE_ROTATION_VECTOR);
    }

    public void onResume() {
      sensorManager.registerListener(this, rotationVectorSensor, SensorManager.SENSOR_DELAY_GAME);
    }

    public void onPause() {
      sensorManager.unregisterListener(this, rotationVectorSensor);
    }

    public boolean isSensorAvailable() {
      if (rotationVectorSensor == null && reportMissingSensor) {
        reportMissingSensor = false;
        Timber.e("Sensor.TYPE_ROTATION_VECTOR is missing from this device. Unable to use MyBearingTracking.COMPASS.");
      }
      return rotationVectorSensor != null;
    }

    @Override
    public void onSensorChanged(SensorEvent event) {

      // check when the last time the compass was updated, return if too soon.
      long currentTime = SystemClock.elapsedRealtime();
      if (currentTime < compassUpdateNextTimestamp) {
        return;
      }

      if (event.sensor.getType() == Sensor.TYPE_ROTATION_VECTOR) {

        // calculate the rotation matrix
        SensorManager.getRotationMatrixFromVector(matrix, event.values);
        SensorManager.getOrientation(matrix, orientation);

        magneticHeading = (float) Math.toDegrees(SensorManager.getOrientation(matrix, orientation)[0]);
        if (myLocationTrackingMode == MyLocationTracking.TRACKING_FOLLOW) {
          // Change the user location view orientation to reflect the device orientation
          rotateCamera(magneticHeading);
          setCompass(0, COMPASS_UPDATE_RATE_MS);
        } else {
          // Change compass direction
          setCompass(magneticHeading - bearing, COMPASS_UPDATE_RATE_MS);
        }

        compassUpdateNextTimestamp = currentTime + COMPASS_UPDATE_RATE_MS;
      }
    }

    private void rotateCamera(float rotation) {
      CameraPosition.Builder builder = new CameraPosition.Builder();
      builder.bearing(rotation);
      mapboxMap.easeCamera(CameraUpdateFactory.newCameraPosition(builder.build()), COMPASS_UPDATE_RATE_MS,
        false /*linear interpolator*/, null);
    }

    @Override
    public void onAccuracyChanged(Sensor sensor, int accuracy) {
    }

  }

  private class MarkerCoordinateAnimatorListener implements ValueAnimator.AnimatorUpdateListener {

    private MyLocationBehavior behavior;
    private double fromLat;
    private double fromLng;
    private double toLat;
    private double toLng;

    private MarkerCoordinateAnimatorListener(MyLocationBehavior myLocationBehavior, LatLng from, LatLng to) {
      behavior = myLocationBehavior;
      fromLat = from.getLatitude();
      fromLng = from.getLongitude();
      toLat = to.getLatitude();
      toLng = to.getLongitude();
    }

    @Override
    public void onAnimationUpdate(ValueAnimator animation) {
      float frac = animation.getAnimatedFraction();
      double latitude = fromLat + (toLat - fromLat) * frac;
      double longitude = fromLng + (toLng - fromLng) * frac;
      behavior.updateLatLng(latitude, longitude);
      update();
    }
  }

  private class MyLocationBehaviorFactory {

    MyLocationBehavior getBehavioralModel(@MyLocationTracking.Mode int mode) {
      if (mode == MyLocationTracking.TRACKING_NONE) {
        return new MyLocationShowBehavior();
      } else {
        return new MyLocationTrackingBehavior();
      }
    }
  }

  private abstract class MyLocationBehavior {

    MyLocationBehavior() {
      if (latLng != null) {
        locationUpdateTimestamp = SystemClock.elapsedRealtime();
      }
    }

    void updateLatLng(@NonNull Location newLocation) {
      location = newLocation;
    }

    void updateLatLng(double lat, double lon) {
      if (latLng != null) {
        latLng.setLatitude(lat);
        latLng.setLongitude(lon);
      }
    }

    void updateAccuracy(@NonNull Location location) {
      if (accuracyAnimator != null && accuracyAnimator.isRunning()) {
        // use current accuracy as a starting point
        accuracy = (Float) accuracyAnimator.getAnimatedValue();
        accuracyAnimator.end();
      }

      accuracyAnimator = ValueAnimator.ofFloat(accuracy, location.getAccuracy());
      accuracyAnimator.setDuration(750);
      accuracyAnimator.start();
      accuracy = location.getAccuracy();
    }

    abstract void invalidate();
  }

  private class MyLocationTrackingBehavior extends MyLocationBehavior {

    @Override
    void updateLatLng(@NonNull Location location) {
      super.updateLatLng(location);
      if (latLng == null) {
        // first location fix
        latLng = new LatLng(location);
        locationUpdateTimestamp = SystemClock.elapsedRealtime();
      }

      // updateLatLng timestamp
      float previousUpdateTimeStamp = locationUpdateTimestamp;
      locationUpdateTimestamp = SystemClock.elapsedRealtime();

      // calculate animation duration
      int animationDuration;
      if (previousUpdateTimeStamp == 0) {
        animationDuration = 0;
      } else {
        animationDuration = (int) ((locationUpdateTimestamp - previousUpdateTimeStamp) * 1.1f)
        /*make animation slightly longer*/;
      }

      // calculate interpolated location
      latLng = new LatLng(location);
      CameraPosition.Builder builder = new CameraPosition.Builder().target(latLng);

      // add direction
      if (myBearingTrackingMode == MyBearingTracking.GPS) {
        if (location.hasBearing()) {
          builder.bearing(location.getBearing());
        }
        setCompass(0, COMPASS_UPDATE_RATE_MS);
      }

      // accuracy
      updateAccuracy(location);

<<<<<<< HEAD
      // ease to new camera position with a linear interpolator
      mapboxMap.easeCamera(CameraUpdateFactory.newCameraPosition(builder.build()), animationDuration, false, null,
        true);
=======
      if (locationChangeAnimationEnabled) {
        // ease to new camera position with a linear interpolator
        mapboxMap.easeCamera(CameraUpdateFactory.newCameraPosition(builder.build()), animationDuration, false, null,
          true);
      } else {
        mapboxMap.easeCamera(CameraUpdateFactory.newCameraPosition(builder.build()), 0, false, null,
          true);
      }
>>>>>>> d2d8a575
    }

    @Override
    void invalidate() {
      int[] mapPadding = mapboxMap.getPadding();
      float x = (getWidth() + mapPadding[0] - mapPadding[2]) / 2 + contentPaddingX;
      float y = (getHeight() - mapPadding[3] + mapPadding[1]) / 2 + contentPaddingY;
      screenLocation = new PointF(x, y);
      MyLocationView.this.invalidate();
    }
  }

  private class MyLocationShowBehavior extends MyLocationBehavior {

    @Override
    void updateLatLng(@NonNull final Location location) {
      super.updateLatLng(location);
      if (latLng == null) {
        // first location update
        latLng = new LatLng(location);
        locationUpdateTimestamp = SystemClock.elapsedRealtime();
      }

      // update LatLng location
      LatLng newLocation = new LatLng(location);

      // update LatLng accuracy
      updateAccuracy(location);

      // calculate updateLatLng time + add some extra offset to improve animation
      long previousUpdateTimeStamp = locationUpdateTimestamp;
      locationUpdateTimestamp = SystemClock.elapsedRealtime();
      long locationUpdateDuration = (long) ((locationUpdateTimestamp - previousUpdateTimeStamp) * 1.2f);

      // animate changes
      if (locationChangeAnimator != null) {
        locationChangeAnimator.end();
        locationChangeAnimator = null;
      }

      locationChangeAnimator = ValueAnimator.ofFloat(0.0f, 1.0f);
      if (locationChangeAnimationEnabled) {
        locationChangeAnimator.setDuration(locationUpdateDuration);
      } else {
        locationChangeAnimator.setDuration(0);
      }
      locationChangeAnimator.addUpdateListener(new MarkerCoordinateAnimatorListener(this,
        latLng, newLocation
      ));
      locationChangeAnimator.start();
      latLng = newLocation;
    }

    @Override
    void invalidate() {
      if (latLng != null) {
        screenLocation = projection.toScreenLocation(latLng);
      }
      MyLocationView.this.invalidate();
    }
  }
}<|MERGE_RESOLUTION|>--- conflicted
+++ resolved
@@ -550,7 +550,6 @@
       }
       // Disable location and user dot
       location = null;
-      locationSource.removeLocationUpdates();
       locationSource.removeLocationEngineListener(userLocationListener);
       locationSource.removeLocationUpdates();
       locationSource.deactivate();
@@ -960,11 +959,6 @@
       // accuracy
       updateAccuracy(location);
 
-<<<<<<< HEAD
-      // ease to new camera position with a linear interpolator
-      mapboxMap.easeCamera(CameraUpdateFactory.newCameraPosition(builder.build()), animationDuration, false, null,
-        true);
-=======
       if (locationChangeAnimationEnabled) {
         // ease to new camera position with a linear interpolator
         mapboxMap.easeCamera(CameraUpdateFactory.newCameraPosition(builder.build()), animationDuration, false, null,
@@ -973,7 +967,6 @@
         mapboxMap.easeCamera(CameraUpdateFactory.newCameraPosition(builder.build()), 0, false, null,
           true);
       }
->>>>>>> d2d8a575
     }
 
     @Override
