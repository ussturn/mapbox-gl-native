--- conflicted
+++ resolved
@@ -8,15 +8,11 @@
 
 * Fixed flickering on style change for the same tile set. ([#15127](https://github.com/mapbox/mapbox-gl-native/pull/15127))
 
-<<<<<<< HEAD
 ### Other changes
 
 * `MGLLoggingLevel` has been updated for better matching core log levels. Now can use `[MGLLoggingConfiguration sharedConfiguration].loggingLevel` to filter logs from core . [#15120](https://github.com/mapbox/mapbox-gl-native/pull/15120)
 
-## 5.2.0
-=======
 ## 5.2.0 - July 24, 2019
->>>>>>> a8db6814
 
 ### Networking
 
