--- conflicted
+++ resolved
@@ -181,12 +181,8 @@
 {
     if (accessToken)
     {
-<<<<<<< HEAD
-        mbglMap->setAccessToken((std::string)[accessToken cStringUsingEncoding:[NSString defaultCStringEncoding]]);
+        mbglMap->setAccessToken((std::string)[accessToken UTF8String]);
         [[MGLMapboxEvents sharedManager] setToken:accessToken];
-=======
-        mbglMap->setAccessToken((std::string)[accessToken UTF8String]);
->>>>>>> df437208
     }
 }
 
@@ -200,13 +196,7 @@
     }
     else
     {
-<<<<<<< HEAD
-        mbglMap->setStyleJSON((std::string)[styleJSON cStringUsingEncoding:[NSString defaultCStringEncoding]]);
-=======
-        if ([@(mbglMap->getStyleJSON().c_str()) length]) mbglMap->stop();
         mbglMap->setStyleJSON((std::string)[styleJSON UTF8String]);
-        mbglMap->start();
->>>>>>> df437208
     }
 }
 
@@ -302,13 +292,8 @@
 
     // setup annotations
     //
-<<<<<<< HEAD
     _annotationIDsByAnnotation = [NSMapTable mapTableWithKeyOptions:NSMapTableStrongMemory valueOptions:NSMapTableStrongMemory];
-    std::string defaultSymbolName([MGLDefaultStyleMarkerSymbolName cStringUsingEncoding:[NSString defaultCStringEncoding]]);
-=======
-    _annotationsStore = [NSMapTable mapTableWithKeyOptions:NSMapTableStrongMemory valueOptions:NSMapTableStrongMemory];
     std::string defaultSymbolName([MGLDefaultStyleMarkerSymbolName UTF8String]);
->>>>>>> df437208
     mbglMap->setDefaultPointAnnotationSymbol(defaultSymbolName);
 
     // setup logo bug
