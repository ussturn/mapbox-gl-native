--- conflicted
+++ resolved
@@ -59,28 +59,11 @@
       'target_name': 'copy_styles',
       'type': 'none',
       'hard_dependency': 1,
-<<<<<<< HEAD
-      'actions': [
-        {
-          'action_name': 'Touch Stylesheet Directory',
-          'inputs': ['styles'],
-          'outputs': [],
-          'action': ['touch', 'styles'], # required for xcode http://openradar.appspot.com/7232149
-        }
-      ],
-      'copies': [
-        {
-          'files': [ 'styles' ],
-          'destination': '<(PRODUCT_DIR)'
-        }
-      ]
-=======
       'dependencies': [ 'touch_styles' ], # required for xcode http://openradar.appspot.com/7232149
       'copies': [{
         'files': [ 'styles' ],
         'destination': '<(PRODUCT_DIR)'
       }],
->>>>>>> ecedce79
     },
     {
       'target_name': 'copy_certificate_bundle',
